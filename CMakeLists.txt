--- conflicted
+++ resolved
@@ -15,11 +15,6 @@
 set(SERVER_SOURCES
     src/server/main.cpp
     src/server/command_handler.cpp
-<<<<<<< HEAD
-    ${COMMON_SOURCES}
-)
-
-=======
     src/server/kv_store.cpp
     src/protocol/protocol.cpp
     src/network/tcp_server.cpp
@@ -32,7 +27,6 @@
 add_executable(scuffed-redis-server ${SERVER_SOURCES})
 
 # Redis client executable
->>>>>>> 16f79857
 set(CLIENT_SOURCES
     src/client/main.cpp
     src/client/redis_client.cpp
@@ -41,23 +35,6 @@
     src/network/socket.cpp
 )
 
-<<<<<<< HEAD
-# Build server executable
-add_executable(scuffed-redis-server ${SERVER_SOURCES})
-
-# Build client executable  
-add_executable(scuffed-redis-cli ${CLIENT_SOURCES})
-
-# Platform-specific network libraries
-if(WIN32)
-    target_link_libraries(scuffed-redis-server ws2_32)
-    target_link_libraries(scuffed-redis-cli ws2_32)
-endif()
-
-# Enable testing
-enable_testing()
-add_subdirectory(tests EXCLUDE_FROM_ALL)
-=======
 add_executable(redis-client ${CLIENT_SOURCES})
 
 # Test executable
@@ -69,4 +46,13 @@
         src/protocol/protocol.cpp
     )
 endif()
->>>>>>> 16f79857
+
+# Platform-specific network libraries
+if(WIN32)
+    target_link_libraries(scuffed-redis-server ws2_32)
+    target_link_libraries(redis-client ws2_32)
+    target_link_libraries(simple-redis-server ws2_32)
+    if(TARGET test_basic)
+        target_link_libraries(test_basic ws2_32)
+    endif()
+endif()