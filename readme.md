--- conflicted
+++ resolved
@@ -1,34 +1,3 @@
-<<<<<<< HEAD
-# ScuffedRedis
-
-A Redis implementation built from scratch in C++ with 3D cache visualization.
-
-## What is this?
-
-ScuffedRedis is a complete Redis-compatible server written in C++ that implements:
-- Core Redis commands (GET, SET, DEL, EXISTS, KEYS, PING, ECHO, INFO)
-- Sorted sets (ZADD, ZRANGE, ZRANK, ZREM, ZSCORE, ZCARD)
-- TTL support with automatic expiration
-- Custom binary protocol for client-server communication
-- Thread-safe hash table with dynamic resizing
-- Real-time 3D visualization of cache hits and misses
-
-## Architecture
-
-### C++ Server
-- **Port**: 6379 (configurable)
-- **Protocol**: Custom binary format for efficiency
-- **Data Structures**: Hash table, AVL tree, TTL manager
-- **Networking**: TCP server with select/poll event loop
-- **Thread Safety**: Concurrent operations with proper locking
-
-### Visualization Stack
-- **Backend**: Node.js + Express + Socket.IO (port 4000)
-- **Frontend**: Next.js + React Three Fiber (port 3000)
-- **Real-time**: WebSocket communication for live updates
-- **3D Engine**: 400-voxel wall showing cache activity
-
-=======
 # Redis Cache Heatmap
 
 A Redis implementation in C++ with a 3D real-time cache visualization system. Built following the [Build Your Own Redis](https://build-your-own.org/redis/) tutorial by James Smith.
@@ -67,136 +36,15 @@
 - Hash table and sorted set data structures
 - TTL support for cache expiration
 
->>>>>>> 16f79857
 ## Quick Start
 
 ### Prerequisites
 - CMake 3.10+
 - C++17 compiler
 - Node.js 18+
-<<<<<<< HEAD
-- Docker (optional)
+- npm or pnpm
 
 ### Build and Run
-```bash
-# Build C++ server
-cmake -B build -S .
-cmake --build build --config Release
-
-# Start ScuffedRedis server
-./build/Release/scuffed-redis-server
-
-# In another terminal, start visualization
-npm install
-npm run dev
-```
-
-### Using Docker Compose
-```bash
-docker-compose up --build
-```
-
-## Testing
-
-### CLI Client
-```bash
-# Connect to server
-./build/Release/scuffed-redis-cli
-
-# Test commands
-> SET hello world
-> GET hello
-> KEYS *
-> INFO
-```
-
-### Visualization
-Open http://localhost:3000 to see the 3D cache heatmap.
-
-## Redis Commands Supported
-
-### Basic Operations
-- `GET key` - Retrieve value
-- `SET key value [EX seconds]` - Store with optional TTL
-- `DEL key [key ...]` - Delete keys
-- `EXISTS key [key ...]` - Check existence
-- `KEYS pattern` - Find keys by pattern
-
-### Server Operations
-- `PING [message]` - Test connectivity
-- `ECHO message` - Echo message back
-- `INFO` - Server statistics
-- `FLUSHDB` - Clear all data
-- `DBSIZE` - Count keys
-
-### Sorted Sets
-- `ZADD key score member` - Add to sorted set
-- `ZRANGE key start stop` - Get range by rank
-- `ZRANK key member` - Get member rank
-- `ZREM key member` - Remove member
-- `ZSCORE key member` - Get member score
-- `ZCARD key` - Get set size
-
-## Implementation Details
-
-### Data Structures
-- **Hash Table**: Separate chaining with MurmurHash3
-- **AVL Tree**: Self-balancing for sorted sets
-- **TTL Manager**: Min-heap for efficient expiration
-
-### Protocol
-Binary format: `[Type:1][Length:4][Data:N]`
-- Type codes: String(1), Error(2), Integer(3), BulkString(4), Array(5), Null(6)
-- Little-endian encoding for multi-byte fields
-- Zero-copy operations where possible
-
-### Performance
-- O(1) hash table operations (average case)
-- O(log n) sorted set operations
-- Sub-millisecond response times
-- Handles 1000+ concurrent connections
-
-## Project Structure
-
-```
-src/
-├── server/          # Main server and command handling
-├── client/          # CLI client implementation  
-├── network/         # TCP sockets and connection management
-├── protocol/        # Binary protocol serialization
-├── data/            # Hash table, AVL tree, TTL manager
-├── event/           # Event loop for async I/O
-└── utils/           # Logging utilities
-
-server/              # Node.js visualization backend
-web/                 # React frontend with 3D visualization
-tests/               # Unit and integration tests
-```
-
-## Development Notes
-
-### Building
-The project uses CMake for C++ compilation and npm for the Node.js components. The C++ server can run independently or with the visualization stack.
-
-### Protocol Compatibility
-ScuffedRedis uses a custom binary protocol rather than Redis RESP. This was designed for educational purposes to understand protocol design. The visualization uses a compatibility layer to communicate with the C++ server.
-
-### Deployment
-For production deployment at gopee.dev/scuffedredis:
-1. Build optimized binaries with CMAKE_BUILD_TYPE=Release
-2. Configure reverse proxy for port 3000 frontend
-3. Set up process management (systemd/PM2)
-4. Configure firewall for ports 6379 (Redis) and 4000 (API)
-5. Use Docker for consistent deployment environment
-
-## License
-
-MIT License - Educational project for learning Redis internals.
-=======
-- CMake and C++ compiler
-- npm or pnpm
-
-### 1. Install Dependencies
 ```bash
 npm run install:all
 ```
@@ -208,7 +56,7 @@
 
 This starts:
 - C++ Redis server on port 6379
-- Node.js middleware on port 4000  
+- Node.js middleware on port 4000
 - React frontend on port 3000
 
 ### 3. Open the Application
@@ -232,13 +80,13 @@
 ### Cache-Aside Pattern
 The backend implements a cache-aside pattern:
 1. **Cache Hit**: Data retrieved from Redis (fast, green flash)
-2. **Cache Miss**: Simulated database query (600-1200ms delay, red flash)  
+2. **Cache Miss**: Simulated database query (100-300ms delay, red flash)
 3. **TTL**: Cached items expire after 60 seconds
 
 ### Traffic Generation
 - Zipf distribution for realistic access patterns
 - 200 unique items with skewed popularity
-- 100-200ms intervals between requests
+- 300-500ms intervals between requests
 
 ### 3D Visualization
 - 20×20 voxel wall (400 cubes total)
@@ -280,7 +128,7 @@
 ├── server/               # Node.js middleware
 │   ├── src/
 │   │   ├── index.ts     # Express + Socket.IO server
-│   │   ├── cache.ts     # Cache-aside implementation  
+│   │   ├── cache.ts     # Cache-aside implementation
 │   │   ├── redis.ts     # Binary protocol client
 │   │   └── traffic.ts   # Traffic generator
 │   └── package.json
@@ -297,7 +145,7 @@
 
 ```
 Format: [Type:1 byte][Length:4 bytes LE][Data:N bytes]
-Types: 0x01=SimpleString, 0x02=Error, 0x03=Integer, 
+Types: 0x01=SimpleString, 0x02=Error, 0x03=Integer,
        0x04=BulkString, 0x05=Array, 0x06=Null
 ```
 
@@ -313,7 +161,7 @@
 # C++ server only
 npm run dev:cpp
 
-# Node.js middleware only  
+# Node.js middleware only
 npm run dev:server
 
 # React frontend only
@@ -345,5 +193,4 @@
 
 ## License
 
-MIT License - see LICENSE file for details.
->>>>>>> 16f79857
+MIT License - see LICENSE file for details.