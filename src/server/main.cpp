<<<<<<< HEAD
// ScuffedRedis Server - Main entry point
=======
// ScuffedRedis Server - Entry point
>>>>>>> 16f79857

#include "network/tcp_server.hpp"
#include "server/command_handler.hpp"
#include "utils/logger.hpp"
#include <iostream>
#include <cstdlib>
#include <signal.h>
#include <atomic>

using namespace scuffedredis;

// Global server for signal handling
static TcpServer* g_server = nullptr;

// Handle shutdown signals
void signal_handler(int sig) {
    if (sig == SIGINT || sig == SIGTERM) {
        std::cout << "\nShutting down..." << std::endl;
        if (g_server) {
            g_server->stop();
        }
    }
}


int main(int argc, char* argv[]) {
    std::string bind_address = "0.0.0.0";
    int port = 6379;
    
    if (argc > 1) port = std::atoi(argv[1]);
    if (argc > 2) bind_address = argv[2];
    
    Logger::instance().set_level(LogLevel::INFO);
    
<<<<<<< HEAD
    std::cout << "ScuffedRedis Server v1.0.0" << std::endl;
    std::cout << "Server initialized on " << bind_address << ":" << port << std::endl;
=======
    std::cout << "Redis Server v1.0.0" << std::endl;
>>>>>>> 16f79857
    
    signal(SIGINT, signal_handler);
    signal(SIGTERM, signal_handler);
    
    TcpServer server;
    g_server = &server;
    
    if (!server.init(bind_address, port)) {
        LOG_FATAL("Failed to initialize server");
        return 1;
    }
    
    std::cout << "Server listening on " << bind_address << ":" << port << std::endl;
    std::cout << "Supported commands: GET, SET, DEL, EXISTS, KEYS, PING, ECHO, INFO" << std::endl;
    std::cout << "Press Ctrl+C to stop the server" << std::endl;
    
    server.run_blocking(make_command_handler());
    
    std::cout << "Server stopped" << std::endl;
    g_server = nullptr;
    return 0;
}<|MERGE_RESOLUTION|>--- conflicted
+++ resolved
@@ -1,8 +1,4 @@
-<<<<<<< HEAD
-// ScuffedRedis Server - Main entry point
-=======
 // ScuffedRedis Server - Entry point
->>>>>>> 16f79857
 
 #include "network/tcp_server.hpp"
 #include "server/command_handler.hpp"
@@ -31,36 +27,32 @@
 int main(int argc, char* argv[]) {
     std::string bind_address = "0.0.0.0";
     int port = 6379;
-    
+
     if (argc > 1) port = std::atoi(argv[1]);
     if (argc > 2) bind_address = argv[2];
-    
+
     Logger::instance().set_level(LogLevel::INFO);
-    
-<<<<<<< HEAD
+
     std::cout << "ScuffedRedis Server v1.0.0" << std::endl;
     std::cout << "Server initialized on " << bind_address << ":" << port << std::endl;
-=======
-    std::cout << "Redis Server v1.0.0" << std::endl;
->>>>>>> 16f79857
-    
+
     signal(SIGINT, signal_handler);
     signal(SIGTERM, signal_handler);
-    
+
     TcpServer server;
     g_server = &server;
-    
+
     if (!server.init(bind_address, port)) {
         LOG_FATAL("Failed to initialize server");
         return 1;
     }
-    
+
     std::cout << "Server listening on " << bind_address << ":" << port << std::endl;
     std::cout << "Supported commands: GET, SET, DEL, EXISTS, KEYS, PING, ECHO, INFO" << std::endl;
     std::cout << "Press Ctrl+C to stop the server" << std::endl;
-    
+
     server.run_blocking(make_command_handler());
-    
+
     std::cout << "Server stopped" << std::endl;
     g_server = nullptr;
     return 0;
